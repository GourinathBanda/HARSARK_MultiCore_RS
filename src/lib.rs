#![no_std]

pub mod messaging;
pub mod resource_management;
pub mod semaphores;
pub mod task_manager;
<<<<<<< HEAD
pub mod errors;

mod config {
    pub const MAX_TASKS: usize = 32;
    pub const SYSTICK_INTERRUPT_INTERVAL: u32 = 80_000;
    pub const SEMAPHORE_COUNT: usize = 32;
    pub const MCB_COUNT: usize = 32;
    pub const MAX_BUFFER_SIZE: usize = 32;
}
=======
pub mod messaging;
pub mod event_manager;
>>>>>>> ac0bbf9e
<|MERGE_RESOLUTION|>--- conflicted
+++ resolved
@@ -4,7 +4,7 @@
 pub mod resource_management;
 pub mod semaphores;
 pub mod task_manager;
-<<<<<<< HEAD
+pub mod event_manager;
 pub mod errors;
 
 mod config {
@@ -13,8 +13,4 @@
     pub const SEMAPHORE_COUNT: usize = 32;
     pub const MCB_COUNT: usize = 32;
     pub const MAX_BUFFER_SIZE: usize = 32;
-}
-=======
-pub mod messaging;
-pub mod event_manager;
->>>>>>> ac0bbf9e
+}