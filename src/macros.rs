--- conflicted
+++ resolved
@@ -17,11 +17,6 @@
 ///     hprintln!("Hello!");
 /// });
 /// ```
-<<<<<<< HEAD
-
-=======
-// #[cfg(not(feature = "system_logger"))]
->>>>>>> cf675b3d
 #[macro_export]
 macro_rules! spawn {
     ($priority: expr, $stack: expr, $handler_fn: block) => {
@@ -45,23 +40,6 @@
     };
 }
 
-<<<<<<< HEAD
-=======
-// #[cfg(feature = "system_logger")]
-// #[macro_export]
-// macro_rules! spawn {
-//     ($priority: expr, $deadline: expr, $stack: expr, $handler_fn: block) => {
-//         create_task(
-//             $priority,
-//             $deadline,
-//             unsafe{ &mut $stack },
-//             || loop {
-//                 $handler_fn
-//                 task_exit();
-//         }).unwrap();
-//     };
-// }
->>>>>>> cf675b3d
 /// `priv_execute!` executes the code block only if the current context is in privileged mode.
 /// ## Example
 /// ```rust
