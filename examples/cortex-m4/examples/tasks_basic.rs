--- conflicted
+++ resolved
@@ -10,29 +10,12 @@
 use cortex_m_rt::entry;
 use cortex_m_semihosting::hprintln;
 
-<<<<<<< HEAD
 use harsark::tasks::*;
 use harsark::helpers::{TaskMask};
 use harsark::primitives::*;
 use harsark::spawn;
 use harsark::events;
 // use harsark::logging;
-=======
-use hartex_rust::tasks::*;
-use hartex_rust::helpers::TaskMask;
-use hartex_rust::primitives::*;
-use hartex_rust::spawn;
-use hartex_rust::events;
-use hartex_rust::logging;
->>>>>>> cf675b3d
-
-const task1: u32 = 1;
-const task2: u32 = 2;
-const task3: u32 = 3;
-
-static mut stack1: [u32; 128] = [0; 128];
-static mut stack2: [u32; 128] = [0; 128];
-static mut stack3: [u32; 128] = [0; 128];
 
 #[entry]
 fn main() -> ! {
@@ -56,16 +39,17 @@
     The third variable corresponds to the task stack.
     The fourth variable corresponds to the task body.
     */
+
+    const task1: u32 = 1;
+    const task2: u32 = 2;
+    const task3: u32 = 3;
+
+    static mut stack1: [u32; 128] = [0; 128];
+    static mut stack2: [u32; 128] = [0; 128];
+    static mut stack3: [u32; 128] = [0; 128];
+
     spawn!(task1, stack1, {
-<<<<<<< HEAD
-        hprintln!("TASK 1 {}", is_privileged());
-=======
         hprintln!("TASK 1");
-        cortex_m::asm::delay(9999999);
-        // logging::process(|log: logging::LogEvent| {
-        //     hprintln!("{:?}", log);
-        // });
->>>>>>> cf675b3d
     });
     spawn!(task2, stack2, {
         hprintln!("TASK 2");
