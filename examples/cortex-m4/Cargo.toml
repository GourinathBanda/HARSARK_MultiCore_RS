--- conflicted
+++ resolved
@@ -5,11 +5,8 @@
 edition = "2018"
 
 [dependencies]
-<<<<<<< HEAD
-harsark = { path = "../..", features=["system_logger","tasks_16","events_16","alloc", "task_monitor"] }
-=======
-hartex-rust = { path = "../..", features=["system_logger","tasks_16","events_16"] }
->>>>>>> cf675b3d
+# while running the heap.rs example, add the "alloc" in the list of features for harsark.
+harsark = { path = "../..", features=["system_logger","tasks_16","events_16"] }
 cortex-m = {version="0.6.1", features=["inline-asm"]}
 cortex-m-rt = "*"
 panic-halt = "0.2.0"
