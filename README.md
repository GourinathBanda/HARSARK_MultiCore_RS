<<<<<<< HEAD
# harsark.rs
=======
# HarSaRK-RS
>>>>>>> cf675b3d

A safe and lightweight real-time Kernel written in Rust. The Kernel is developed for cortex-m3/m4 based microcontrollers. The goal of the project was to develop a memory efficient, safe and lightweight real-time Kernel. Rust-lang was choosen due to its powerful compile-time checks. All the subsystems have been developed and manually tested. Language features like Traits, Generics helped define powerful and safe types. The Kernel uses statically allocated data structures to keep itself simple and fast. But using feature flags, the developer can enable dynamic memory allocation (for end-application and not Kernel itself). Cargo feature flags are used to configure constants such as maximum tasks, resources, etc. 

This Project is the Implementation of my Bachelor's Thesis. For details regarding design and architecuture take a look at the thesis. The Kernel subsystem design has been inspired from the Hartex design specification.

HarSaRK has been presented at Workshop on the Reliability of Intelligent Environments 2020 (WoRIE). The publication can be found [here](HarSaRK-RS&#32;-&#32;WoRIE'20.pdf).

## Features

* Due to the usage of boolean vectors, the kernel does not use and intensive data- structure like queue or list. 
* Scheduling, Software bus, and resource management is implemented by boolean vectors, which reduce the memory and performance overhead of the kernel. 
* Non-blocking Synchronisation and communication between tasks are achieved through boolean vector semaphores. 
* Event manager with lightweight event handlers: This helps keep the execution time of interrupts very low. 
* Resource management through Stack-based priority ceiling protocol: This guarantees not only mutually exclusive allocation of resources but also deadlock-free execution of tasks.

For examples, take a look at `/examples`.

<<<<<<< HEAD
[User Documentation](https://docs.rs/harsark.rs/)

[API Reference](http://autonomous-cyber-physical-systems.github.io/harsark.rs)
=======
[API Reference](https://docs.rs/harsark/0.3.5/harsark/)
>>>>>>> cf675b3d

## References

Gourinath Banda. “Scalable Real-Time Kernel for Small Embedded Systems”. English. MSEngg Dissertation. Denmark: University of Southern Denmark, June 2003. URL: http://citeseerx.ist.psu.edu/viewdoc/download;jsessionid=84D11348847CDC13691DFAED09883FCB?doi=10.1.1.118.1909&rep=rep1&type=pdf.

## Future Work

Many language features like constant functions, constant generics, etc. are under heavy development. These features, once on reaching a stable state, can be used for further performance improvement of various kernel routines. These features could be used to evaluate most of the kernel configuration primitives at compile-time, which would boost the performance and reduce binary size. Rust supports conditional compilation. This can be used to support other machine architectures with minimal code duplication. Other features like implementation of networking stack would enable usage of harsark.rs in IoT projects. The Kernel has been designed to operate with very low interrupt latency, these claims can be benchmarked.

The Kernel has been designed and developed for single-core/processor systems. The future work on this project could include modifying the internals to work efficiently on multiprocessor systems. Another security feature that could be added is the protection of task stacks from the other tasks. This can be done with the help of Memory Protection Units (MPUs) provided by most Microcontrollers.

## License

This project is under the MIT license.<|MERGE_RESOLUTION|>--- conflicted
+++ resolved
@@ -1,8 +1,4 @@
-<<<<<<< HEAD
-# harsark.rs
-=======
 # HarSaRK-RS
->>>>>>> cf675b3d
 
 A safe and lightweight real-time Kernel written in Rust. The Kernel is developed for cortex-m3/m4 based microcontrollers. The goal of the project was to develop a memory efficient, safe and lightweight real-time Kernel. Rust-lang was choosen due to its powerful compile-time checks. All the subsystems have been developed and manually tested. Language features like Traits, Generics helped define powerful and safe types. The Kernel uses statically allocated data structures to keep itself simple and fast. But using feature flags, the developer can enable dynamic memory allocation (for end-application and not Kernel itself). Cargo feature flags are used to configure constants such as maximum tasks, resources, etc. 
 
@@ -20,13 +16,7 @@
 
 For examples, take a look at `/examples`.
 
-<<<<<<< HEAD
-[User Documentation](https://docs.rs/harsark.rs/)
-
-[API Reference](http://autonomous-cyber-physical-systems.github.io/harsark.rs)
-=======
 [API Reference](https://docs.rs/harsark/0.3.5/harsark/)
->>>>>>> cf675b3d
 
 ## References
 
